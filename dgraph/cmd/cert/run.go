--- conflicted
+++ resolved
@@ -83,11 +83,7 @@
 		curve:   Cert.Conf.GetString("elliptic-curve"),
 	}
 
-<<<<<<< HEAD
-	x.CheckfNoTrace(createCerts(opt))
-=======
 	return createCerts(opt)
->>>>>>> 24fd7599
 }
 
 // listCerts handles the subcommand of "dgraph cert ls".
@@ -141,12 +137,9 @@
 		}
 		if f.hosts != nil {
 			fmt.Printf("%14s: %s\n", "Hosts", strings.Join(f.hosts, ", "))
-<<<<<<< HEAD
-=======
 		}
 		if f.algo != "" {
 			fmt.Printf("%14s: %s\n", "Algorithm", f.algo)
->>>>>>> 24fd7599
 		}
 		fmt.Printf("%14s: %s\n\n", "SHA-256 Digest", f.digest)
 	}
