/*
 * Copyright 2017-2018 Dgraph Labs, Inc. and Contributors
 *
 * Licensed under the Apache License, Version 2.0 (the "License");
 * you may not use this file except in compliance with the License.
 * You may obtain a copy of the License at
 *
 *     http://www.apache.org/licenses/LICENSE-2.0
 *
 * Unless required by applicable law or agreed to in writing, software
 * distributed under the License is distributed on an "AS IS" BASIS,
 * WITHOUT WARRANTIES OR CONDITIONS OF ANY KIND, either express or implied.
 * See the License for the specific language governing permissions and
 * limitations under the License.
 */

package alpha

import (
	"bytes"
	"context"
	"crypto/tls"
	"fmt"
	"io/ioutil"
	"log"
	"math"
	"net"
	"net/http"
	_ "net/http/pprof" // http profiler
	"os"
	"os/signal"
	"strings"
	"sync"
	"sync/atomic"
	"syscall"
	"time"

	"github.com/dgraph-io/badger/v2/y"
	"github.com/dgraph-io/dgo/v200/protos/api"
	"github.com/dgraph-io/dgraph/edgraph"
	"github.com/dgraph-io/dgraph/ee/enc"
	"github.com/dgraph-io/dgraph/graphql/admin"
	"github.com/dgraph-io/dgraph/posting"
	"github.com/dgraph-io/dgraph/schema"
	"github.com/dgraph-io/dgraph/tok"
	"github.com/dgraph-io/dgraph/worker"
	"github.com/dgraph-io/dgraph/x"

	"github.com/golang/glog"
	"github.com/pkg/errors"
	"github.com/spf13/cast"
	"github.com/spf13/cobra"
	"go.opencensus.io/plugin/ocgrpc"
	otrace "go.opencensus.io/trace"
	"go.opencensus.io/zpages"
	"golang.org/x/net/trace"
	"google.golang.org/grpc"
	"google.golang.org/grpc/credentials"
	_ "google.golang.org/grpc/encoding/gzip" // grpc compression
	"google.golang.org/grpc/health"
	hapi "google.golang.org/grpc/health/grpc_health_v1"

	_ "github.com/vektah/gqlparser/v2/validator/rules" // make gql validator init() all rules
)

const (
	tlsNodeCert = "node.crt"
	tlsNodeKey  = "node.key"
)

var (
	bindall bool

	// used for computing uptime
	startTime = time.Now()

	// Alpha is the sub-command invoked when running "dgraph alpha".
	Alpha x.SubCommand
)

func init() {
	Alpha.Cmd = &cobra.Command{
		Use:   "alpha",
		Short: "Run Dgraph Alpha",
		Long: `
A Dgraph Alpha instance stores the data. Each Dgraph Alpha is responsible for
storing and serving one data group. If multiple Alphas serve the same group,
they form a Raft group and provide synchronous replication.
`,
		Run: func(cmd *cobra.Command, args []string) {
			defer x.StartProfile(Alpha.Conf).Stop()
			run()
		},
	}
	Alpha.EnvPrefix = "DGRAPH_ALPHA"

	// If you change any of the flags below, you must also update run() to call Alpha.Conf.Get
	// with the flag name so that the values are picked up by Cobra/Viper's various config inputs
	// (e.g, config file, env vars, cli flags, etc.)
	flag := Alpha.Cmd.Flags()
	flag.StringP("postings", "p", "p", "Directory to store posting lists.")

	// Options around how to set up Badger.
	flag.String("badger.tables", "mmap",
		"[ram, mmap, disk] Specifies how Badger LSM tree is stored. "+
			"Option sequence consume most to least RAM while providing best to worst read "+
			"performance respectively.")
	flag.String("badger.vlog", "mmap",
		"[mmap, disk] Specifies how Badger Value log is stored."+
			" mmap consumes more RAM, but provides better performance.")
	flag.Int("badger.compression_level", 3,
		"The compression level for Badger. A higher value uses more resources.")
	enc.RegisterFlags(flag)

	// Snapshot and Transactions.
	flag.Int("snapshot_after", 10000,
		"Create a new Raft snapshot after this many number of Raft entries. The"+
			" lower this number, the more frequent snapshot creation would be."+
			" Also determines how often Rollups would happen.")
	flag.String("abort_older_than", "5m",
		"Abort any pending transactions older than this duration. The liveness of a"+
			" transaction is determined by its last mutation.")

	// OpenCensus flags.
	flag.Float64("trace", 0.01, "The ratio of queries to trace.")
	flag.String("jaeger.collector", "", "Send opencensus traces to Jaeger.")
	// See https://github.com/DataDog/opencensus-go-exporter-datadog/issues/34
	// about the status of supporting annotation logs through the datadog exporter
	flag.String("datadog.collector", "", "Send opencensus traces to Datadog. As of now, the trace"+
		" exporter does not support annotation logs and would discard them.")

	flag.StringP("wal", "w", "w", "Directory to store raft write-ahead logs.")
	flag.String("whitelist", "",
		"A comma separated list of IP ranges you wish to whitelist for performing admin "+
			"actions (i.e., --whitelist 127.0.0.1:127.0.0.3,0.0.0.7:0.0.0.9)")
	flag.String("export", "export", "Folder in which to store exports.")
	flag.Int("pending_proposals", 256,
		"Number of pending mutation proposals. Useful for rate limiting.")
	flag.String("my", "",
		"IP_ADDRESS:PORT of this Dgraph Alpha, so other Dgraph Alphas can talk to this.")
	flag.StringP("zero", "z", fmt.Sprintf("localhost:%d", x.PortZeroGrpc),
		"Comma separated list of Dgraph zero addresses of the form IP_ADDRESS:PORT.")
	flag.Uint64("idx", 0,
		"Optional Raft ID that this Dgraph Alpha will use to join RAFT groups.")
	flag.Int("max_retries", -1,
		"Commits to disk will give up after these number of retries to prevent locking the worker"+
			" in a failed state. Use -1 to retry infinitely.")
	flag.String("auth_token", "",
		"If set, all Alter requests to Dgraph would need to have this token."+
			" The token can be passed as follows: For HTTP requests, in X-Dgraph-AuthToken header."+
			" For Grpc, in auth-token key in the context.")
	flag.Bool("enable_sentry", true, "Turn on/off sending events to Sentry. (default on)")

	flag.String("acl_secret_file", "", "The file that stores the HMAC secret, "+
		"which is used for signing the JWT and should have at least 32 ASCII characters. "+
		"Enterprise feature.")
	flag.Duration("acl_access_ttl", 6*time.Hour, "The TTL for the access jwt. "+
		"Enterprise feature.")
	flag.Duration("acl_refresh_ttl", 30*24*time.Hour, "The TTL for the refresh jwt. "+
		"Enterprise feature.")
	flag.Duration("acl_cache_ttl", 30*time.Second, "The interval to refresh the acl cache. "+
		"Enterprise feature.")
	flag.Float64P("lru_mb", "l", -1,
		"Estimated memory the LRU cache can take. "+
			"Actual usage by the process would be more than specified here.")
	flag.String("mutations", "allow",
		"Set mutation mode to allow, disallow, or strict.")
	flag.Bool("telemetry", true, "Send anonymous telemetry data to Dgraph devs.")

	// Useful for running multiple servers on the same machine.
	flag.IntP("port_offset", "o", 0,
		"Value added to all listening port numbers. [Internal=7080, HTTP=8080, Grpc=9080]")

	flag.Uint64("query_edge_limit", 1e6,
		"Limit for the maximum number of edges that can be returned in a query."+
			" This applies to shortest path and recursive queries.")
	flag.Uint64("normalize_node_limit", 1e4,
		"Limit for the maximum number of nodes that can be returned in a query that uses the "+
			"normalize directive.")

	// TLS configurations
	flag.String("tls_dir", "", "Path to directory that has TLS certificates and keys.")
	flag.Bool("tls_use_system_ca", true, "Include System CA into CA Certs.")
	flag.String("tls_client_auth", "VERIFYIFGIVEN", "Enable TLS client authentication")

	//Custom plugins.
	flag.String("custom_tokenizers", "",
		"Comma separated list of tokenizer plugins")

	// By default Go GRPC traces all requests.
	grpc.EnableTracing = false

	flag.Bool("graphql_introspection", true, "Set to false for no GraphQL schema introspection")
	flag.Bool("ludicrous_mode", false, "Run alpha in ludicrous mode")
	flag.Duration("graphql_poll_interval", time.Second, "polling interval for graphql subscription.")
}

func setupCustomTokenizers() {
	customTokenizers := Alpha.Conf.GetString("custom_tokenizers")
	if customTokenizers == "" {
		return
	}
	for _, soFile := range strings.Split(customTokenizers, ",") {
		tok.LoadCustomTokenizer(soFile)
	}
}

// Parses a comma-delimited list of IP addresses, IP ranges, CIDR blocks, or hostnames
// and returns a slice of []IPRange.
//
// e.g. "144.142.126.222:144.142.126.244,144.142.126.254,192.168.0.0/16,host.docker.internal"
func getIPsFromString(str string) ([]x.IPRange, error) {
	if str == "" {
		return []x.IPRange{}, nil
	}

	var ipRanges []x.IPRange
	rangeStrings := strings.Split(str, ",")

	for _, s := range rangeStrings {
		isIPv6 := strings.Contains(s, "::")
		tuple := strings.Split(s, ":")
		switch {
		case isIPv6 || len(tuple) == 1:
			if !strings.Contains(s, "/") {
				// string is hostname like host.docker.internal,
				// or IPv4 address like 144.124.126.254,
				// or IPv6 address like fd03:b188:0f3c:9ec4::babe:face
				ipAddr := net.ParseIP(s)
				if ipAddr != nil {
					ipRanges = append(ipRanges, x.IPRange{Lower: ipAddr, Upper: ipAddr})
				} else {
					ipAddrs, err := net.LookupIP(s)
					if err != nil {
						return nil, errors.Errorf("invalid IP address or hostname: %s", s)
					}

					for _, addr := range ipAddrs {
						ipRanges = append(ipRanges, x.IPRange{Lower: addr, Upper: addr})
					}
				}
			} else {
				// string is CIDR block like 192.168.0.0/16 or fd03:b188:0f3c:9ec4::/64
				rangeLo, network, err := net.ParseCIDR(s)
				if err != nil {
					return nil, errors.Errorf("invalid CIDR block: %s", s)
				}

				addrLen, maskLen := len(rangeLo), len(network.Mask)
				rangeHi := make(net.IP, len(rangeLo))
				copy(rangeHi, rangeLo)
				for i := 1; i <= maskLen; i++ {
					rangeHi[addrLen-i] |= ^network.Mask[maskLen-i]
				}

				ipRanges = append(ipRanges, x.IPRange{Lower: rangeLo, Upper: rangeHi})
			}
		case len(tuple) == 2:
			// string is range like a.b.c.d:w.x.y.z
			rangeLo := net.ParseIP(tuple[0])
			rangeHi := net.ParseIP(tuple[1])
			switch {
			case rangeLo == nil:
				return nil, errors.Errorf("invalid IP address: %s", tuple[0])
			case rangeHi == nil:
				return nil, errors.Errorf("invalid IP address: %s", tuple[1])
			case bytes.Compare(rangeLo, rangeHi) > 0:
				return nil, errors.Errorf("inverted IP address range: %s", s)
			}
			ipRanges = append(ipRanges, x.IPRange{Lower: rangeLo, Upper: rangeHi})
		default:
			return nil, errors.Errorf("invalid IP address range: %s", s)
		}
	}

	return ipRanges, nil
}

func httpPort() int {
	return x.Config.PortOffset + x.PortHTTP
}

func grpcPort() int {
	return x.Config.PortOffset + x.PortGrpc
}

func healthCheck(w http.ResponseWriter, r *http.Request) {
	x.AddCorsHeaders(w)
	var err error

	if _, ok := r.URL.Query()["all"]; ok {
		w.Header().Set("Content-Type", "application/json")
		w.WriteHeader(http.StatusOK)

		ctx := x.AttachAccessJwt(context.Background(), r)
		var resp *api.Response
		if resp, err = (&edgraph.Server{}).Health(ctx, true); err != nil {
			x.SetStatus(w, x.Error, err.Error())
			return
		}
		if resp == nil {
			x.SetStatus(w, x.ErrorNoData, "No health information available.")
			return
		}
		_, _ = w.Write(resp.Json)
		return
	}

	_, ok := r.URL.Query()["live"]
	if !ok {
		if err := x.HealthCheck(); err != nil {
			w.WriteHeader(http.StatusServiceUnavailable)
			_, err = w.Write([]byte(err.Error()))
			if err != nil {
				glog.V(2).Infof("Error while writing health check response: %v", err)
			}
			return
		}
	}

	var resp *api.Response
	if resp, err = (&edgraph.Server{}).Health(context.Background(), false); err != nil {
		x.SetStatus(w, x.Error, err.Error())
		return
	}
	if resp == nil {
		x.SetStatus(w, x.ErrorNoData, "No health information available.")
		return
	}
	w.Header().Set("Content-Type", "application/json")
	w.WriteHeader(http.StatusOK)
	_, _ = w.Write(resp.Json)
}

func stateHandler(w http.ResponseWriter, r *http.Request) {
	var err error
	x.AddCorsHeaders(w)
	w.Header().Set("Content-Type", "application/json")

	ctx := context.Background()
	ctx = x.AttachAccessJwt(ctx, r)

	var aResp *api.Response
	if aResp, err = (&edgraph.Server{}).State(ctx); err != nil {
		x.SetStatus(w, x.Error, err.Error())
		return
	}
	if aResp == nil {
		x.SetStatus(w, x.ErrorNoData, "No state information available.")
		return
	}

	if _, err = w.Write(aResp.Json); err != nil {
		x.SetStatus(w, x.Error, err.Error())
		return
	}
}

// storeStatsHandler outputs some basic stats for data store.
func storeStatsHandler(w http.ResponseWriter, r *http.Request) {
	x.AddCorsHeaders(w)
	w.Header().Set("Content-Type", "text/html")
	x.Check2(w.Write([]byte("<pre>")))
	x.Check2(w.Write([]byte(worker.StoreStats())))
	x.Check2(w.Write([]byte("</pre>")))
}

func setupListener(addr string, port int) (net.Listener, error) {
	return net.Listen("tcp", fmt.Sprintf("%s:%d", addr, port))
}

func serveGRPC(l net.Listener, tlsCfg *tls.Config, wg *sync.WaitGroup) {
	defer wg.Done()

	x.RegisterExporters(Alpha.Conf, "dgraph.alpha")

	opt := []grpc.ServerOption{
		grpc.MaxRecvMsgSize(x.GrpcMaxSize),
		grpc.MaxSendMsgSize(x.GrpcMaxSize),
		grpc.MaxConcurrentStreams(1000),
		grpc.StatsHandler(&ocgrpc.ServerHandler{}),
	}
	if tlsCfg != nil {
		opt = append(opt, grpc.Creds(credentials.NewTLS(tlsCfg)))
	}

	s := grpc.NewServer(opt...)
	api.RegisterDgraphServer(s, &edgraph.Server{})
	hapi.RegisterHealthServer(s, health.NewServer())
	err := s.Serve(l)
	glog.Errorf("GRPC listener canceled: %v\n", err)
	s.Stop()
}

func serveHTTP(l net.Listener, tlsCfg *tls.Config, wg *sync.WaitGroup) {
	defer wg.Done()
	srv := &http.Server{
		ReadTimeout:  10 * time.Second,
		WriteTimeout: 600 * time.Second,
		IdleTimeout:  2 * time.Minute,
	}
	var err error
	switch {
	case tlsCfg != nil:
		srv.TLSConfig = tlsCfg
		err = srv.ServeTLS(l, "", "")
	default:
		err = srv.Serve(l)
	}
	glog.Errorf("Stopped taking more http(s) requests. Err: %v", err)
	ctx, cancel := context.WithTimeout(context.Background(), 630*time.Second)
	defer cancel()
	if err := srv.Shutdown(ctx); err != nil {
		log.Printf("Http(s) shutdown err: %v", err.Error())
	}
}

func setupServer(closer *y.Closer) {
	go worker.RunServer(bindall) // For pb.communication.

	laddr := "localhost"
	if bindall {
		laddr = "0.0.0.0"
	}

	tlsCfg, err := x.LoadServerTLSConfig(Alpha.Conf, tlsNodeCert, tlsNodeKey)
	if err != nil {
		log.Fatalf("Failed to setup TLS: %v\n", err)
	}

	httpListener, err := setupListener(laddr, httpPort())
	if err != nil {
		log.Fatal(err)
	}

	grpcListener, err := setupListener(laddr, grpcPort())
	if err != nil {
		log.Fatal(err)
	}

	http.HandleFunc("/query", queryHandler)
	http.HandleFunc("/query/", queryHandler)
	http.HandleFunc("/mutate", mutationHandler)
	http.HandleFunc("/mutate/", mutationHandler)
	http.HandleFunc("/commit", commitHandler)
	http.HandleFunc("/alter", alterHandler)
	http.HandleFunc("/health", healthCheck)
	http.HandleFunc("/state", stateHandler)

	// TODO: Figure out what this is for?
	http.HandleFunc("/debug/store", storeStatsHandler)

	http.HandleFunc("/admin/shutdown", shutDownHandler)
	http.HandleFunc("/admin/draining", drainingHandler)
	http.HandleFunc("/admin/export", exportHandler)
	http.HandleFunc("/admin/config/lru_mb", memoryLimitHandler)

	introspection := Alpha.Conf.GetBool("graphql_introspection")

	// Global Epoch is a lockless synchronization mechanism for graphql service.
	// It's is just an atomic counter used by the graphql subscription to update its state.
	// It's is used to detect the schema changes and server exit.

	// Implementation for schema change:
	// The global epoch is incremented when there is a schema change.
	// Polling goroutine acquires the current epoch count as a local epoch.
	// The local epoch count is checked against the global epoch,
	// If there is change then we terminate the subscription.

	// Implementation for server exit:
	// The global epoch is set to maxUint64 while exiting the server.
	// By using this information polling goroutine terminates the subscription.
	globalEpoch := uint64(0)
	mainServer, adminServer := admin.NewServers(introspection, &globalEpoch, closer)
	http.Handle("/graphql", mainServer.HTTPHandler())

	whitelist := func(h http.Handler) http.Handler {
		return http.HandlerFunc(func(w http.ResponseWriter, r *http.Request) {
			if !handlerInit(w, r, map[string]bool{
				http.MethodPost:    true,
				http.MethodGet:     true,
				http.MethodOptions: true,
			}) {
				return
			}
			h.ServeHTTP(w, r)
		})
	}
	http.Handle("/admin", whitelist(adminServer.HTTPHandler()))
	http.HandleFunc("/admin/schema", func(w http.ResponseWriter, r *http.Request) {
		adminSchemaHandler(w, r, adminServer)
	})

	addr := fmt.Sprintf("%s:%d", laddr, httpPort())
	glog.Infof("Bringing up GraphQL HTTP API at %s/graphql", addr)
	glog.Infof("Bringing up GraphQL HTTP admin API at %s/admin", addr)

	// Add OpenCensus z-pages.
	zpages.Handle(http.DefaultServeMux, "/z")

	http.HandleFunc("/", homeHandler)
	http.HandleFunc("/ui/keywords", keywordHandler)

	// Initilize the servers.
	var wg sync.WaitGroup
	wg.Add(3)
	go serveGRPC(grpcListener, tlsCfg, &wg)
	go serveHTTP(httpListener, tlsCfg, &wg)

	if Alpha.Conf.GetBool("telemetry") {
		go edgraph.PeriodicallyPostTelemetry()
	}

	go func() {
		defer wg.Done()
		<-worker.ShutdownCh
		atomic.StoreUint64(&globalEpoch, math.MaxUint64)

		// Stops grpc/http servers; Already accepted connections are not closed.
		if err := grpcListener.Close(); err != nil {
			glog.Warningf("Error while closing gRPC listener: %s", err)
		}
		if err := httpListener.Close(); err != nil {
			glog.Warningf("Error while closing HTTP listener: %s", err)
		}
	}()

	glog.Infoln("gRPC server started.  Listening on port", grpcPort())
	glog.Infoln("HTTP server started.  Listening on port", httpPort())
	wg.Wait()
}

func run() {
<<<<<<< HEAD
	var err error
=======
	if Alpha.Conf.GetBool("enable_sentry") {
		x.InitSentry(enc.EeBuild)
		defer x.FlushSentry()
		x.ConfigureSentryScope("alpha")
		x.WrapPanics()
	}
>>>>>>> 02c90d23
	bindall = Alpha.Conf.GetBool("bindall")

	opts := worker.Options{
		BadgerTables:           Alpha.Conf.GetString("badger.tables"),
		BadgerVlog:             Alpha.Conf.GetString("badger.vlog"),
		BadgerCompressionLevel: Alpha.Conf.GetInt("badger.compression_level"),
		PostingDir:             Alpha.Conf.GetString("postings"),
		WALDir:                 Alpha.Conf.GetString("wal"),

		MutationsMode:  worker.AllowMutations,
		AuthToken:      Alpha.Conf.GetString("auth_token"),
		AllottedMemory: Alpha.Conf.GetFloat64("lru_mb"),
	}

	var kR enc.KeyReader
	if kR, err = enc.NewKeyReader(Alpha.Conf); err != nil {
		glog.Errorf("error: %v", err)
		return
	}
	// kR can be nil for the no-encryption scenario.
	if kR != nil {
		var key []byte
		if key, err = kR.ReadKey(); err != nil {
			glog.Errorf("error: %v", err)
			return
		}
		opts.EncryptionKey = key
	}

	secretFile := Alpha.Conf.GetString("acl_secret_file")
	if secretFile != "" {
		hmacSecret, err := ioutil.ReadFile(secretFile)
		if err != nil {
			glog.Fatalf("Unable to read HMAC secret from file: %v", secretFile)
		}
		if len(hmacSecret) < 32 {
			glog.Fatalf("The HMAC secret file should contain at least 256 bits (32 ascii chars)")
		}

		opts.HmacSecret = hmacSecret
		opts.AccessJwtTtl = Alpha.Conf.GetDuration("acl_access_ttl")
		opts.RefreshJwtTtl = Alpha.Conf.GetDuration("acl_refresh_ttl")
		opts.AclRefreshInterval = Alpha.Conf.GetDuration("acl_cache_ttl")

		glog.Info("HMAC secret loaded successfully.")
	}

	switch strings.ToLower(Alpha.Conf.GetString("mutations")) {
	case "allow":
		opts.MutationsMode = worker.AllowMutations
	case "disallow":
		opts.MutationsMode = worker.DisallowMutations
	case "strict":
		opts.MutationsMode = worker.StrictMutations
	default:
		glog.Error("--mutations argument must be one of allow, disallow, or strict")
		os.Exit(1)
	}

	worker.SetConfiguration(&opts)

	ips, err := getIPsFromString(Alpha.Conf.GetString("whitelist"))
	x.Check(err)

	abortDur, err := time.ParseDuration(Alpha.Conf.GetString("abort_older_than"))
	x.Check(err)

	x.WorkerConfig = x.WorkerOptions{
		ExportPath:          Alpha.Conf.GetString("export"),
		NumPendingProposals: Alpha.Conf.GetInt("pending_proposals"),
		Tracing:             Alpha.Conf.GetFloat64("trace"),
		MyAddr:              Alpha.Conf.GetString("my"),
		ZeroAddr:            strings.Split(Alpha.Conf.GetString("zero"), ","),
		RaftId:              cast.ToUint64(Alpha.Conf.GetString("idx")),
		WhiteListedIPRanges: ips,
		MaxRetries:          Alpha.Conf.GetInt("max_retries"),
		StrictMutations:     opts.MutationsMode == worker.StrictMutations,
		AclEnabled:          secretFile != "",
		SnapshotAfter:       Alpha.Conf.GetInt("snapshot_after"),
		AbortOlderThan:      abortDur,
		StartTime:           startTime,
		LudicrousMode:       Alpha.Conf.GetBool("ludicrous_mode"),
		EncryptionKey:       worker.Config.EncryptionKey,
	}

	setupCustomTokenizers()
	x.Init()
	x.Config.PortOffset = Alpha.Conf.GetInt("port_offset")
	x.Config.QueryEdgeLimit = cast.ToUint64(Alpha.Conf.GetString("query_edge_limit"))
	x.Config.NormalizeNodeLimit = cast.ToInt(Alpha.Conf.GetString("normalize_node_limit"))
	x.Config.PollInterval = Alpha.Conf.GetDuration("graphql_poll_interval")

	x.PrintVersion()
	glog.Infof("x.Config: %+v", x.Config)
	glog.Infof("x.WorkerConfig: %+v", x.WorkerConfig)
	glog.Infof("worker.Config: %+v", worker.Config)

	worker.InitServerState()

	if Alpha.Conf.GetBool("expose_trace") {
		// TODO: Remove this once we get rid of event logs.
		trace.AuthRequest = func(req *http.Request) (any, sensitive bool) {
			return true, true
		}
	}
	otrace.ApplyConfig(otrace.Config{
		DefaultSampler:             otrace.ProbabilitySampler(x.WorkerConfig.Tracing),
		MaxAnnotationEventsPerSpan: 256,
	})

	// Posting will initialize index which requires schema. Hence, initialize
	// schema before calling posting.Init().
	schema.Init(worker.State.Pstore)
	posting.Init(worker.State.Pstore)
	defer posting.Cleanup()
	worker.Init(worker.State.Pstore)

	// setup shutdown os signal handler
	sdCh := make(chan os.Signal, 3)
	worker.ShutdownCh = make(chan struct{})

	defer func() {
		signal.Stop(sdCh)
		close(sdCh)
	}()
	// sigint : Ctrl-C, sigterm : kill command.
	signal.Notify(sdCh, os.Interrupt, syscall.SIGINT, syscall.SIGTERM)
	go func() {
		var numShutDownSig int
		for range sdCh {
			select {
			case <-worker.ShutdownCh:
			default:
				close(worker.ShutdownCh)
			}
			numShutDownSig++
			glog.Infoln("Caught Ctrl-C. Terminating now (this may take a few seconds)...")
			if numShutDownSig == 3 {
				glog.Infoln("Signaled thrice. Aborting!")
				os.Exit(1)
			}
		}
	}()

	// Setup external communication.
	aclCloser := y.NewCloser(1)
	go func() {
		worker.StartRaftNodes(worker.State.WALstore, bindall)
		// initialization of the admin account can only be done after raft nodes are running
		// and health check passes
		edgraph.ResetAcl()
		edgraph.RefreshAcls(aclCloser)
	}()

	// Graphql subscribes to alpha to get schema updates. We need to close that before we
	// close alpha. This closer is for closing and waiting that subscription.
	adminCloser := y.NewCloser(1)

	setupServer(adminCloser)
	glog.Infoln("GRPC and HTTP stopped.")
	aclCloser.SignalAndWait()
	worker.BlockingStop()
	adminCloser.SignalAndWait()
	glog.Info("Disposing server state.")
	worker.State.Dispose()
	glog.Infoln("Server shutdown. Bye!")
}<|MERGE_RESOLUTION|>--- conflicted
+++ resolved
@@ -531,16 +531,13 @@
 }
 
 func run() {
-<<<<<<< HEAD
 	var err error
-=======
 	if Alpha.Conf.GetBool("enable_sentry") {
 		x.InitSentry(enc.EeBuild)
 		defer x.FlushSentry()
 		x.ConfigureSentryScope("alpha")
 		x.WrapPanics()
 	}
->>>>>>> 02c90d23
 	bindall = Alpha.Conf.GetBool("bindall")
 
 	opts := worker.Options{
