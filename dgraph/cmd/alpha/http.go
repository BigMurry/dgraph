--- conflicted
+++ resolved
@@ -21,12 +21,7 @@
 	"compress/gzip"
 	"context"
 	"encoding/json"
-<<<<<<< HEAD
 	"fmt"
-=======
-	"github.com/dgraph-io/dgraph/graphql/schema"
-	"github.com/dgraph-io/dgraph/graphql/web"
->>>>>>> 1ac12d77
 	"io"
 	"io/ioutil"
 	"log"
@@ -35,6 +30,9 @@
 	"strconv"
 	"strings"
 	"time"
+
+	"github.com/dgraph-io/dgraph/graphql/schema"
+	"github.com/dgraph-io/dgraph/graphql/web"
 
 	"github.com/dgraph-io/dgo/v2"
 	"github.com/dgraph-io/dgo/v2/protos/api"
@@ -541,7 +539,6 @@
 	return response, nil
 }
 
-<<<<<<< HEAD
 func attachAccessJwt(ctx context.Context, r *http.Request) context.Context {
 	if accessJwt := r.Header.Get("X-Dgraph-AccessToken"); accessJwt != "" {
 		md, ok := metadata.FromIncomingContext(ctx)
@@ -571,8 +568,6 @@
 	fmt.Fprintf(w, "Name = %s\n", "ok")
 }
 
-=======
->>>>>>> 1ac12d77
 func alterHandler(w http.ResponseWriter, r *http.Request) {
 	if commonHandler(w, r) {
 		return
