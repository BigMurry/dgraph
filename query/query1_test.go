--- conflicted
+++ resolved
@@ -1038,17 +1038,10 @@
 }
 
 func TestUidInFunction3a(t *testing.T) {
-<<<<<<< HEAD
-
-	query := `
-	{
-		me(func: UID(1, 23, 24)) @filter(uid_in(school, 5000, 5001)) {
-=======
 	// query at top level with unsorted input UIDs
 	query := `
 	{
 		me(func: UID(1, 23, 24)) @filter(uid_in(school, [5001, 5000])) {
->>>>>>> 9f7efac4
 			name
 		}
 	}`
@@ -1057,11 +1050,7 @@
 }
 
 func TestUidInFunction3b(t *testing.T) {
-<<<<<<< HEAD
-
-=======
 	// query at top level with sorted input UIDs
->>>>>>> 9f7efac4
 	query := `
 	{
 		me(func: UID(1, 23, 24)) @filter(uid_in(school, [5000, 5001])) {
@@ -1071,14 +1060,6 @@
 	js := processQueryNoErr(t, query)
 	require.JSONEq(t, `{"data": {"me":[{"name":"Michonne"},{"name":"Rick Grimes"},{"name":"Glenn Rhee"}]}}`, js)
 }
-<<<<<<< HEAD
-func TestUidInFunction4a(t *testing.T) {
-
-	query := `
-	{
-		me(func: uid(1, 23, 24 )) {
-			friend @filter(uid_in(school, 5000, 5001)) {
-=======
 
 func TestUidInFunction3c(t *testing.T) {
 	// query at top level with no UIDs present in predicate
@@ -1097,7 +1078,6 @@
 	{
 		me(func: uid(1, 23, 24 )) {
 			friend @filter(uid_in(school, [5000, 5001])) {
->>>>>>> 9f7efac4
 				name
 			}
 		}
@@ -1108,29 +1088,17 @@
 }
 
 func TestUidInFunction4b(t *testing.T) {
-<<<<<<< HEAD
-
-	query := `
-	{
-		me(func: uid(1, 23, 24 )) {
-			friend @filter(uid_in(school, [5000, 5001])) {
-=======
 	// query inside with unsorted input UIDs + not all uids present in predicate
 	query := `
 	{
 		me(func: uid(1, 23, 24 )) {
 			friend @filter(uid_in(school, [5001, 500])) {
->>>>>>> 9f7efac4
-				name
-			}
-		}
-	}`
-	js := processQueryNoErr(t, query)
-<<<<<<< HEAD
-	require.JSONEq(t, `{"data": {"me":[{"friend":[{"name":"Rick Grimes"}, {"name":"Glenn Rhee"},{"name":"Daryl Dixon"},{"name":"Andrea"}]},{"friend":[{"name":"Michonne"}]}]}}`,
-=======
+				name
+			}
+		}
+	}`
+	js := processQueryNoErr(t, query)
 	require.JSONEq(t, `{"data":{"me":[{"friend":[{"name":"Rick Grimes"},{"name":"Andrea"}]}]}}`,
->>>>>>> 9f7efac4
 		js)
 }
 func TestUidInFunctionAtRoot(t *testing.T) {
