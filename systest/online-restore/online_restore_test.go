--- conflicted
+++ resolved
@@ -37,11 +37,7 @@
 	"github.com/dgraph-io/dgraph/testutil"
 )
 
-<<<<<<< HEAD
 func sendRestoreRequest(t *testing.T, backupId string) string {
-=======
-func sendRestoreRequest(t *testing.T, backupId string, dg *dgo.Dgraph) {
->>>>>>> 5b621734
 	restoreRequest := fmt.Sprintf(`mutation restore() {
 		 restore(input: {location: "/data/backup", backupId: "%s",
 		 	encryptionKeyFile: "/data/keys/enc_key"}) {
@@ -71,7 +67,7 @@
 	return restoreId
 }
 
-func waitForRestore(t *testing.T, restoreId string) {
+func waitForRestore(t *testing.T, restoreId string, dg *dgo.Dgraph) {
 	query := fmt.Sprintf(`query status() {
 		 restoreStatus(restoreId: "%s") {
 			status
@@ -84,7 +80,6 @@
 	}
 	b, err := json.Marshal(params)
 	require.NoError(t, err)
-<<<<<<< HEAD
 
 	for i := 0; i < 15; i++ {
 		resp, err := http.Post(adminUrl, "application/json", bytes.NewBuffer(b))
@@ -98,8 +93,6 @@
 		time.Sleep(time.Second)
 	}
 	require.True(t, false, "restore operation did not complete after max number of retries")
-=======
-	require.Contains(t, string(buf), "Restore completed.")
 
 	// Wait for the client to exit draining mode. This is needed because the client might
 	// be connected to a follower and might be behind the leader in applying the restore.
@@ -115,7 +108,6 @@
 		require.Contains(t, err.Error(), "the server is in draining mode")
 		time.Sleep(1 * time.Second)
 	}
->>>>>>> 5b621734
 }
 
 // disableDraining disables draining mode before each test for increased reliability.
@@ -220,12 +212,8 @@
 	ctx := context.Background()
 	require.NoError(t, dg.Alter(ctx, &api.Operation{DropAll: true}))
 
-<<<<<<< HEAD
 	restoreId := sendRestoreRequest(t, "youthful_rhodes3")
-	waitForRestore(t, restoreId)
-=======
-	sendRestoreRequest(t, "youthful_rhodes3", dg)
->>>>>>> 5b621734
+	waitForRestore(t, restoreId, dg)
 	runQueries(t, dg, false)
 	runMutations(t, dg)
 }
@@ -240,22 +228,14 @@
 	ctx := context.Background()
 	require.NoError(t, dg.Alter(ctx, &api.Operation{DropAll: true}))
 
-<<<<<<< HEAD
 	restoreId := sendRestoreRequest(t, "youthful_rhodes3")
-	waitForRestore(t, restoreId)
-=======
-	sendRestoreRequest(t, "youthful_rhodes3", dg)
->>>>>>> 5b621734
+	waitForRestore(t, restoreId, dg)
 	runQueries(t, dg, false)
 
 	// Send another restore request with a different backup. This backup has some of the
 	// same predicates as the previous one but they are stored in different groups.
-<<<<<<< HEAD
 	restoreId = sendRestoreRequest(t, "blissful_hermann1")
-	waitForRestore(t, restoreId)
-=======
-	sendRestoreRequest(t, "blissful_hermann1", dg)
->>>>>>> 5b621734
+	waitForRestore(t, restoreId, dg)
 
 	resp, err := dg.NewTxn().Query(context.Background(), `{
 	  q(func: has(name), orderasc: name) {
